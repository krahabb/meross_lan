--- conflicted
+++ resolved
@@ -225,7 +225,6 @@
                 return device
         return None
 
-<<<<<<< HEAD
     async def async_load_store(self):
         if self.store_loaded is None:
             return
@@ -278,8 +277,6 @@
             if profile.key == key:
                 return profile
 
-=======
->>>>>>> 6b67c280
     def build_device(self, device_id: str, entry: ConfigEntry) -> MerossDevice:
         """
         scans device descriptor to build a 'slightly' specialized MerossDevice
@@ -797,7 +794,6 @@
 
         device = api.build_device(device_id, entry)
         await asyncio.gather(
-<<<<<<< HEAD
             *(hass.config_entries.async_forward_entry_setup(entry, platform) for platform in device.platforms.keys())
         )
 
@@ -819,11 +815,7 @@
                 api.schedule_save_store()
                 # TODO: raise an HA repair
 
-=======
-                    *(hass.config_entries.async_forward_entry_setup(entry, platform) for platform in device.platforms.keys())
-                )
         device.start()
->>>>>>> 6b67c280
 
     return True
 
@@ -841,14 +833,8 @@
             ):
                 return False
             api.devices.pop(device_id)
-<<<<<<< HEAD
-            device.shutdown()
-        # don't cleanup: the MerossApi is still needed to detect MQTT discoveries
-        # if (not api.devices) and (len(hass.config_entries.async_entries(DOMAIN)) == 1):
-=======
             await device.async_shutdown()
         #don't cleanup: the MerossApi is still needed to detect MQTT discoveries
         #if (not api.devices) and (len(hass.config_entries.async_entries(DOMAIN)) == 1):
->>>>>>> 6b67c280
         #    api.shutdown()
     return True