"""
 Base-Common behaviour for all Meross-LAN entities

 actual HA custom platform entities will be derived like this:
 MLSwitch(MerossToggle, SwitchEntity)

 we also try to 'commonize' HA core symbols import in order to better manage
 versioning
"""
from __future__ import annotations

import typing

from homeassistant.const import STATE_OFF, STATE_ON
from homeassistant.helpers.device_registry import CONNECTION_NETWORK_MAC
from homeassistant.helpers.entity import Entity
from homeassistant.helpers.typing import StateType

from .const import CONF_DEVICE_ID, DOMAIN
from .helpers import LOGGER, StrEnum
from .merossclient import const as mc, get_namespacekey, get_productnameuuid

if typing.TYPE_CHECKING:
    from homeassistant.config_entries import ConfigEntry
    from homeassistant.core import HomeAssistant

    from .meross_device import MerossDevice
    from .meross_device_hub import MerossSubDevice


try:  # 2022.2 new symbols
    from homeassistant.helpers.entity import EntityCategory  # type: ignore
except:
    class EntityCategory(StrEnum):
        CONFIG = "config"
        DIAGNOSTIC = "diagnostic"


class MerossFakeEntity:
    """
    a 'dummy' class we'll use as a placeholder to reduce optional and/or
    disabled entities access overhead
    """
    enabled = False


class MerossEntity(Entity if typing.TYPE_CHECKING else object):

    PLATFORM: str

    _attr_device_class: object | str | None
    _attr_entity_category: EntityCategory | str | None = None
    # provides a class empty default since the state writing api
    # would create an empty anyway....
    _attr_extra_state_attributes: dict[str, object] = {}
    _attr_name: str | None = None
    _attr_state: StateType = None

    # used to speed-up checks if entity is enabled and loaded
    _hass_connected = False

    # used to speed-up checks if entity is enabled and loaded
    _hass_connected = False

    def __init__(
        self,
        device: MerossDevice,
        channel: object | None,
        entitykey: str | None = None,
        device_class: object | str | None = None,
        subdevice: MerossSubDevice | None = None,
    ):
        """
        - channel: historically used to create an unique id for this entity inside the device
        and also related to the physical channel used in various api for some kind of entities.
        For entities in subdevices (hub paired devices) the channel is usually the Id of the
        subdevice itself since 'HA wise' and 'meross_lan wise' we still group the entities under
        the same (hub) device
        - entitykey: is added to provide additional 'uniqueness' should the device have multiple
        entities for the same channel and usually equal to device_class (but might not be)
        - device_class: used by HA to set some soft 'class properties' for the entity
        """
        self.device = device
        self.channel = channel
        self._attr_device_class = device_class
        if self._attr_name is None:
            self._attr_name = entitykey or device_class # type: ignore
        self.subdevice = subdevice
        assert (channel is not None) or (entitykey is not None
        ), "provide at least channel or entitykey (cannot be 'None' together)"
        self.id = (
            channel
            if entitykey is None
            else entitykey
            if channel is None
            else f"{channel}_{entitykey}"
        )
        assert (device.entities.get(self.id) is None
        ), "(channel, entitykey) is not unique inside device.entities"
        device.entities[self.id] = self
        async_add_devices = device.platforms.setdefault(self.PLATFORM)
        if async_add_devices is not None:
            async_add_devices([self])

    def __del__(self):
        LOGGER.debug("MerossEntity(%s) destroy", self.unique_id)
        return

    @property
    def assumed_state(self):
        return False

    @property
    def available(self):
        return self._attr_state is not None

    @property
    def device_class(self):
        return self._attr_device_class

    @property
    def device_info(self):
        # device is already registered/updated at the
        # device/subdevice level so we just pass identifiers
        # to reduce overload
        if (subdevice := self.subdevice) is not None:
            return subdevice.device_info_id
        return self.device.device_info_id

    @property
    def entity_category(self):
        return self._attr_entity_category

    @property
    def extra_state_attributes(self):
        return self._attr_extra_state_attributes

    @property
    def force_update(self):
        return False

    @property
    def has_entity_name(self):
        return True

    @property
    def name(self):
        if hasattr(Entity, "has_entity_name"):
            # newer api...return just the 'local' name
            return self._attr_name
        # compatibility layer....
        if (subdevice := self.subdevice) is not None:
            if self._attr_name is not None:
                return f"{subdevice.name} - {self._attr_name}"
            else:
                return subdevice.name
        if self._attr_name is not None:
            return f"{self.device.descriptor.productname} - {self._attr_name}"
        return self.device.descriptor.productname

    @property
    def should_poll(self):
        return False

    @property
    def unique_id(self):
        return f"{self.device.device_id}_{self.id}"

    async def async_added_to_hass(self):
        self._hass_connected = True

    async def async_will_remove_from_hass(self):
        self._hass_connected = False

    async def async_added_to_hass(self):
        self._hass_connected = True

    async def async_will_remove_from_hass(self):
        self._hass_connected = False

    def update_state(self, state: StateType):
        if self._attr_state != state:
            self._attr_state = state
            if self._hass_connected:
                # optimize hass checks since we're (pretty)
                # sure they're ok (DANGER)
                self._async_write_ha_state()
<<<<<<< HEAD

=======
                
>>>>>>> 6b67c280
    def set_unavailable(self):
        self.update_state(None)

    # @property
    # def entryname(self): # ATTR friendly_name in HA api
    #    return (
    #        self.registry_entry.name if self.registry_entry is not None else None) or self.name

    def _parse_undefined(self, payload):
        # this is a default handler for any message (in protocol routing)
        # for which we haven't defined a specific handler (see MerossDevice._parse__generic)
        pass

    # even though these are toggle/binary_sensor properties
    # we provide a base-implement-all
    @property
    def is_on(self):
        return self._attr_state == STATE_ON

    def update_onoff(self, onoff):
        self.update_state(STATE_ON if onoff else STATE_OFF)


class MerossToggle(MerossEntity):
    """
    Base toggle-like behavior used as a base class for
    effective switches or the likes (light for example)
    """

    # customize the request payload for different
    # devices api. see 'request_onoff' to see how
    namespace: str | None
    key_namespace: str | None
    key_channel: str | None = mc.KEY_CHANNEL
    key_onoff: str | None = mc.KEY_ONOFF

    def __init__(
        self,
        device: 'MerossDevice',
        channel: object,
        entitykey: str | None,
        device_class: object | None,
        subdevice: 'MerossSubDevice' | None,
        namespace: str | None,
    ):
        super().__init__(device, channel, entitykey, device_class, subdevice)
        if namespace is not None:
            self.namespace = namespace
            self.key_namespace = get_namespacekey(namespace)

    async def async_turn_on(self, **kwargs):
        await self.async_request_onoff(1)

    async def async_turn_off(self, **kwargs):
        await self.async_request_onoff(0)

    async def async_request_onoff(self, onoff: int):
        assert (
            self.namespace is not None
        ), "either set a nemaspace or override MerossToggle.async_request_onoff"

        # this is the meross executor code
        # override for switches not implemented
        # by a toggle like api
        def _ack_callback(acknowledge: bool, header: dict, payload: dict):
            if acknowledge:
                self.update_onoff(onoff)

        await self.device.async_request(
            self.namespace,
            mc.METHOD_SET,
            {
                self.key_namespace: {
                    self.key_channel: self.channel,
                    self.key_onoff: onoff,
                }
            },
            _ack_callback,
        )

    def _parse_toggle(self, payload: dict):
        self.update_onoff(payload.get(self.key_onoff))

    def _parse_togglex(self, payload: dict):
        self.update_onoff(payload.get(self.key_onoff))


#
# helper functions to 'commonize' platform setup
#
def platform_setup_entry(
    hass: HomeAssistant, config_entry: ConfigEntry, async_add_devices, platform: str
):
    device_id = config_entry.data[CONF_DEVICE_ID]
    device: "MerossDevice" = hass.data[DOMAIN].devices[device_id]
    device.platforms[platform] = async_add_devices
    async_add_devices(
        [entity for entity in device.entities.values() if entity.PLATFORM is platform]
    )
    LOGGER.debug(
        "async_setup_entry device_id = %s - platform = %s", device_id, platform
    )<|MERGE_RESOLUTION|>--- conflicted
+++ resolved
@@ -172,12 +172,6 @@
     async def async_will_remove_from_hass(self):
         self._hass_connected = False
 
-    async def async_added_to_hass(self):
-        self._hass_connected = True
-
-    async def async_will_remove_from_hass(self):
-        self._hass_connected = False
-
     def update_state(self, state: StateType):
         if self._attr_state != state:
             self._attr_state = state
@@ -185,11 +179,7 @@
                 # optimize hass checks since we're (pretty)
                 # sure they're ok (DANGER)
                 self._async_write_ha_state()
-<<<<<<< HEAD
-
-=======
-                
->>>>>>> 6b67c280
+
     def set_unavailable(self):
         self.update_state(None)
 
