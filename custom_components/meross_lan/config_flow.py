"""Config flow for Meross LAN integration."""
from __future__ import annotations

import asyncio
from contextlib import contextmanager
import json
import logging
from time import time
import typing

from homeassistant import config_entries, const as hac
from homeassistant.const import CONF_ERROR
from homeassistant.data_entry_flow import AbortFlow, FlowHandler, callback
from homeassistant.helpers import config_validation as cv, device_registry as dr
from homeassistant.helpers.aiohttp_client import async_get_clientsession
from homeassistant.helpers.selector import selector
import voluptuous as vol

from . import MerossApi, const as mlc
from .helpers import ApiProfile, ConfigEntriesHelper, StrEnum, reverse_lookup
from .merossclient import (
    HostAddress,
    MerossDeviceDescriptor,
    MerossKeyError,
    MerossProtocolError,
    const as mc,
    get_default_arguments,
)
from .merossclient.cloudapi import (
    CloudApiError,
    async_cloudapi_login,
    async_cloudapi_logout_safe,
)
from .merossclient.httpclient import MerossHttpClient
from .merossclient.mqttclient import MerossMQTTDeviceClient

if typing.TYPE_CHECKING:
    from typing import Final

    from homeassistant.components.dhcp import DhcpServiceInfo
    from homeassistant.helpers.service_info.mqtt import MqttServiceInfo

    from .meross_profile import MQTTConnection


# helper conf keys not persisted to config
DESCR = "suggested_value"
ERR_BASE = "base"


class FlowErrorKey(StrEnum):
    """These error keys are common to both Config and Options flows"""

    ALREADY_CONFIGURED_DEVICE = "already_configured_device"
    CANNOT_CONNECT = "cannot_connect"
    CLOUD_PROFILE_MISMATCH = "cloud_profile_mismatch"
    INVALID_AUTH = "invalid_auth"
    INVALID_KEY = "invalid_key"
    INVALID_NULL_KEY = "invalid_nullkey"


class ConfigFlowErrorKey(StrEnum):
    pass


class OptionsFlowErrorKey(StrEnum):
    DEVICE_ID_MISMATCH = "device_id_mismatch"
    HABROKER_NOT_CONNECTED = "habroker_not_connected"


class FlowError(Exception):
    def __init__(self, key: FlowErrorKey | ConfigFlowErrorKey | OptionsFlowErrorKey):
        super().__init__(key)
        self.key = key


class MerossFlowHandlerMixin(FlowHandler if typing.TYPE_CHECKING else object):
    """Mixin providing commons for Config and Option flows"""

    VERSION = 1
    MINOR_VERSION = 1

<<<<<<< HEAD
=======
    # this is set for an OptionsFlow
>>>>>>> 520f3d83
    _profile_entry: config_entries.ConfigEntry | None = None
    """
    This is set when processing a 'profile' OptionsFlow. It is needed
    to discriminate the context in the general purpose 'async_step_profile' since
    that step might come in these scenarios:
    - user initiated (and auto-discovery) profile ConfigFlow
    - user initiated profile OptionsFlow (this is the step that 'fixes' the _profile_entry)
    - intermediate flow step when configuring a device (either ConfigFlow or OptionsFlow)
    in the latter case, the 'async_step_profile' will smartly create/edit the configuration
    entry for the profile which is not the actual entry (a device one) under configuration/edit
    """

    # These values are just buffers for UI state persistance
    device_config: mlc.DeviceConfigType
    profile_config: mlc.ProfileConfigType
    device_descriptor: MerossDeviceDescriptor

    device_placeholders = {
        "device_type": "",
        "device_id": "",
        "host": "",
    }

    profile_placeholders = {}

    _is_keyerror: bool = False
    _httpclient: MerossHttpClient | None = None

    _errors: dict[str, str] | None = None
    _conf_error: str | None = None

    @property
    def api(self):
        return MerossApi.get(self.hass)

    @callback
    def async_abort(self, *, reason: str = "already_configured"):
        return super().async_abort(reason=reason)

    @contextmanager
    def show_form_errorcontext(self):
        try:
            self._errors = None
            self._conf_error = None
            yield
        except CloudApiError as error:
            self._errors = {CONF_ERROR: FlowErrorKey.INVALID_AUTH.value}
            self._conf_error = str(error)
        except FlowError as error:
            self._errors = {ERR_BASE: error.key.value}
            self.conf_error = None
        except Exception as exception:
            self._errors = {CONF_ERROR: FlowErrorKey.CANNOT_CONNECT.value}
            self._conf_error = str(exception) or exception.__class__.__name__

    def async_show_form_with_errors(
        self,
        step_id: str,
        config_schema: dict | None = None,
        description_placeholders: typing.Mapping[str, str | None] | None = None,
    ):
        """modularize errors managment: use together with flowerrorcontext"""
        if self._conf_error:
            if config_schema:
                # recreate to put the CONF_ERROR at the top of the form
                config_schema = {
                    vol.Optional(
                        CONF_ERROR, description={DESCR: self._conf_error}
                    ): str,
                } | config_schema
            else:
                config_schema = {
                    vol.Optional(CONF_ERROR, description={DESCR: self._conf_error}): str
                }

        return super().async_show_form(
            step_id=step_id,
            data_schema=vol.Schema(config_schema),
            errors=self._errors,
            description_placeholders=description_placeholders,
        )

    def finish_options_flow(
        self, config: mlc.DeviceConfigType | mlc.ProfileConfigType | mlc.HubConfigType
    ):
        """Used in OptionsFlow to terminate and exit (with save)."""
        raise NotImplementedError()

    @staticmethod
    def merge_userinput(
        config,
        user_input: dict,
        nullable_keys: typing.Iterable[str],
    ):
        """
        (dict) merge user_input into the current configuration taking care of
        (damn unsupported) string empty values that HA frontend keeps returning
        as 'no keys' in the payload. This in turn will let the dict.update to
        not update these keys (i.e. remove them or set to None..whatever).
        If we could force HA to return the keys as needed this would be unnecessary
        but I've found no way to tell HA UI to accempt an empty string unless
        I set the key declaration as vol.Optional() = str
        """
        config.update(user_input)
        for key in nullable_keys:
            if key not in user_input and key in config:
                config.pop(key)

    async def async_step_profile(self, user_input=None):
        """configure a Meross cloud profile"""
        profile = None
        profile_config = self.profile_config

        with self.show_form_errorcontext():
            if user_input:
                # profile_config has both user set keys (updated through user_input)
                # and MerossCloudCredentials keys (updated when logging into Meross http api)
                self.merge_userinput(profile_config, user_input, ())
                # this flow step is really hybrid: it could come from
                # a user flow deciding to create a profile or a user flow
                # when a device key is needed. Or, it could be an OptionFlow
                # for both of the same reasons: either a device key needed
                # or a profile configuration. In any case, we 'force' a bit
                # all of the flows logic and try to directly manage the
                # underlying ConfigEntry in a sort of a crazy generalization
                if mlc.CONF_PASSWORD in user_input:
                    credentials = await async_cloudapi_login(
                        profile_config[mlc.CONF_EMAIL],
                        user_input[mlc.CONF_PASSWORD],
                        async_get_clientsession(self.hass),
                    )
                    if (
                        mc.KEY_USERID_ in profile_config
                        and credentials[mc.KEY_USERID_]
                        != profile_config[mc.KEY_USERID_]
                    ):
                        await async_cloudapi_logout_safe(
                            credentials[mc.KEY_TOKEN],
                            async_get_clientsession(self.hass),
                        )
                        raise FlowError(FlowErrorKey.CLOUD_PROFILE_MISMATCH)
                    profile_config.update(credentials)  # type: ignore

                if self._profile_entry:
                    # we were managing a profile OptionsFlow: fast save
                    return self.finish_options_flow(profile_config)

                # abort any eventual duplicate progress flow
                # also, even if the user was creating a new profile,
                # updates any eventually existing one...
                # we will eventually abort this flow later
                unique_id = f"profile.{profile_config[mc.KEY_USERID_]}"
                helper = ConfigEntriesHelper(self.hass)
                profile_flow = helper.get_config_flow(unique_id)
                if profile_flow and (profile_flow["flow_id"] != self.flow_id):
                    helper.config_entries.flow.async_abort(profile_flow["flow_id"])
                profile_entry = helper.get_config_entry(unique_id)
                if profile_entry:
                    helper.config_entries.async_update_entry(
                        profile_entry,
                        title=profile_config[mc.KEY_EMAIL],
                        data=profile_config,
                    )
                    if not self._is_keyerror:
                        # this flow was creating a profile but it's entry is
                        # already in place (and updated)
                        return self.async_abort()
                else:
                    if self._is_keyerror:
                        # this flow is managing a device but since the profile
                        # entry is new, we'll directly setup that
                        await helper.config_entries.async_add(
                            # there's a bad compatibility issue between core 2024.1 and
                            # previous versions up to latest 2023 on ConfigEntry. Namely:
                            # previous core versions used positional args in ConfigEntry
                            # while core 2024.X moves to full kwargs with required minor_version
                            # this patch is the best I can think of
                            config_entries.ConfigEntry(
                                version=self.VERSION,
<<<<<<< HEAD
                                minor_version=self.MINOR_VERSION,  # type: ignore (HA core 2024.1 will support this)
=======
                                minor_version=self.MINOR_VERSION,  # type: ignore
                                domain=mlc.DOMAIN,
                                title=profile_config[mc.KEY_EMAIL],
                                data=profile_config,
                                source=config_entries.SOURCE_USER,
                                unique_id=unique_id,
                            ) if hac.MAJOR_VERSION >= 2024 else config_entries.ConfigEntry(  # type: ignore
                                version=self.VERSION,
>>>>>>> 520f3d83
                                domain=mlc.DOMAIN,
                                title=profile_config[mc.KEY_EMAIL],
                                data=profile_config,
                                source=config_entries.SOURCE_USER,
                                unique_id=unique_id,
                            )
                        )
                    else:
                        # this ConfigFlow was creating(user) a profile and looks like
                        # no entry exists
                        if await self.async_set_unique_id(unique_id, raise_on_progress=False):  # type: ignore
                            return self.async_abort()
                        return self.async_create_entry(
                            title=profile_config[mc.KEY_EMAIL], data=profile_config
                        )

                # this flow is managing a device: assert self._is_keyerror
                self.device_config[mlc.CONF_KEY] = profile_config[mc.KEY_KEY]
                return await self.async_step_device()

        config_schema = {}
        if self._profile_entry:
            # this is a profile OptionsFlow
            profile = ApiProfile.profiles.get(profile_config[mc.KEY_USERID_])
            require_login = not (profile and profile.token)
        else:
            # this is not a profile OptionsFlow so we'd need to login for sure
            # with full credentials
            config_schema[
                vol.Required(
                    mlc.CONF_EMAIL,
                    description={DESCR: profile_config.get(mlc.CONF_EMAIL)},
                )
            ] = str
            require_login = True
        if require_login:
            # token expired or not a profile OptionFlow: we'd need to login again
            config_schema[
                vol.Required(
                    mlc.CONF_PASSWORD,
                    description={DESCR: profile_config.get(mlc.CONF_PASSWORD)},
                )
            ] = str
            config_schema[
                vol.Required(
                    mlc.CONF_SAVE_PASSWORD,
                    description={
                        DESCR: profile_config.get(mlc.CONF_SAVE_PASSWORD, False)
                    },
                )
            ] = bool
        config_schema[
            vol.Required(
                mlc.CONF_ALLOW_MQTT_PUBLISH,
                description={
                    DESCR: profile_config.get(mlc.CONF_ALLOW_MQTT_PUBLISH, False)
                },
            )
        ] = bool
        config_schema[
            vol.Required(
                mlc.CONF_CHECK_FIRMWARE_UPDATES,
                description={
                    DESCR: profile_config.get(mlc.CONF_CHECK_FIRMWARE_UPDATES, False)
                },
            )
        ] = bool
        config_schema[
            vol.Required(
                mlc.CONF_CREATE_DIAGNOSTIC_ENTITIES,
                description={
                    DESCR: profile_config.get(
                        mlc.CONF_CREATE_DIAGNOSTIC_ENTITIES, False
                    )
                },
            )
        ] = bool
        if self._profile_entry:
            self._setup_entitymanager_schema(config_schema, profile_config)

        return self.async_show_form_with_errors(
            step_id="profile",
            config_schema=config_schema,
            description_placeholders=self.profile_placeholders,
        )

    async def async_step_device(self, user_input=None):
        raise NotImplementedError()

    async def async_step_keyerror(self, user_input=None):
        self._is_keyerror = True
        self.profile_config = {}  # type: ignore[assignment]
        return self.async_show_menu(
            step_id="keyerror", menu_options=["profile", "device"]
        )

    async def _async_http_discovery(
        self, host: str, key: str | None
    ) -> tuple[mlc.DeviceConfigType, MerossDeviceDescriptor]:
        # passing key=None would allow key-hack and we don't want it aymore
        api = self.api
        if key is None:
            key = ""
        if _httpclient := self._httpclient:
            _httpclient.host = host
            _httpclient.key = key
        else:
            self._httpclient = _httpclient = MerossHttpClient(
                host,
                key,
                async_get_clientsession(self.hass),
                api,  # type: ignore
                api.VERBOSE,
            )

        payload = (
            await _httpclient.async_request_strict(
                *get_default_arguments(mc.NS_APPLIANCE_SYSTEM_ALL)
            )
        )[mc.KEY_PAYLOAD]
        payload.update(
            (
                await _httpclient.async_request_strict(
                    *get_default_arguments(mc.NS_APPLIANCE_SYSTEM_ABILITY)
                )
            )[mc.KEY_PAYLOAD]
        )
        descriptor = MerossDeviceDescriptor(payload)
        return (
            {
                mlc.CONF_HOST: host,
                mlc.CONF_PAYLOAD: payload,
                mlc.CONF_KEY: key,
                mlc.CONF_DEVICE_ID: descriptor.uuid,
            },
            descriptor,
        )

    async def _async_mqtt_discovery(
        self, device_id: str, key: str | None, descriptor: MerossDeviceDescriptor | None
    ) -> tuple[mlc.DeviceConfigType, MerossDeviceDescriptor]:
        mqttconnections: list[MQTTConnection] = []
        if descriptor:
            for profile in MerossApi.active_profiles():
                if profile.device_is_registered(descriptor):
                    if profile.allow_mqtt_publish:
                        mqttconnections = await profile.get_or_create_mqttconnections(
                            device_id
                        )
                        if not mqttconnections:
                            raise Exception(
                                f"Meross cloud profile ({profile.config[mc.KEY_EMAIL]}) brokers are unavailable at the moment"
                            )
                    else:
                        raise Exception(
                            f"Meross cloud profile ({profile.config[mc.KEY_EMAIL]}) doesn't allow MQTT publishing"
                        )
                    break

        if not mqttconnections:
            # this means the device is not Meross cloud binded or the profile
            # is not configured/loaded at least according to our euristics.
            # We'll try HA broker if available
            hamqttconnection = self.api.mqtt_connection
            if not hamqttconnection.mqtt_is_connected:
                raise Exception(
                    "No MQTT broker (either Meross cloud or HA local broker) available to connect"
                )
            mqttconnections.append(hamqttconnection)

        # acrobatic asyncio:
        # we expect only one of the mqttconnections to eventually
        # succesfully identify the device while other will raise
        # exceptions likely due to timeout or malformed responses
        # we'll then wait for the first (and only) success one while
        # eventually collect the exceptions
        exceptions = []
        identifies = asyncio.as_completed(
            {
                mqttconnection.async_identify_device(device_id, key or "")
                for mqttconnection in mqttconnections
            }
        )
        for identify_coro in identifies:
            try:
                device_config = await identify_coro
                return device_config, MerossDeviceDescriptor(
                    device_config[mlc.CONF_PAYLOAD]
                )
            except Exception as exception:
                exceptions.append(exception)

        raise exceptions[0]

<<<<<<< HEAD
    def _setup_entitymanager_schema(
        self,
        config_schema: dict,
        config: mlc.DeviceConfigType | mlc.ProfileConfigType | mlc.HubConfigType,
    ):
        """
        Fills (the bottom of) the schema presented to the UI with common settings
        available for all (or almost) the config flows (properties typically configuring
        the EntityManager base class).
        """
=======
        payload = None
        for mqttconnection in mqttconnections:
            response = await mqttconnection.async_mqtt_publish(
                device_id,
                *get_default_arguments(mc.NS_APPLIANCE_SYSTEM_ALL),
                key,
            )
            if not isinstance(response, dict):
                continue  # try next connection if any
            payload = response[mc.KEY_PAYLOAD]
            if mc.KEY_ERROR in payload:
                if payload[mc.KEY_ERROR].get(mc.KEY_CODE) == mc.ERROR_INVALIDKEY:
                    raise MerossKeyError(response)
                else:
                    raise MerossProtocolError(response, payload[mc.KEY_ERROR])
            response = await mqttconnection.async_mqtt_publish(
                device_id,
                *get_default_arguments(mc.NS_APPLIANCE_SYSTEM_ABILITY),
                key,
            )
            if not isinstance(response, dict):
                payload = None
                continue  # try next connection if any
            payload.update(response[mc.KEY_PAYLOAD])
            if mc.KEY_ERROR in payload:
                if payload[mc.KEY_ERROR].get(mc.KEY_CODE) == mc.ERROR_INVALIDKEY:
                    raise MerossKeyError(response)
                else:
                    raise MerossProtocolError(response, payload[mc.KEY_ERROR])
            descriptor = MerossDeviceDescriptor(payload)
            return (
                {
                    mlc.CONF_PAYLOAD: payload,
                    mlc.CONF_KEY: key,
                    mlc.CONF_DEVICE_ID: descriptor.uuid,
                },
                descriptor,
            )

        raise Exception(
            "No MQTT response: either no available broker or invalid device id"
        )
>>>>>>> 520f3d83


class ConfigFlow(MerossFlowHandlerMixin, config_entries.ConfigFlow, domain=mlc.DOMAIN):
    """Handle a config flow for Meross IoT local LAN."""

<<<<<<< HEAD
=======
    _MENU_USER = {
        "step_id": "user",
        "menu_options": ["profile", "device"],
    }

>>>>>>> 520f3d83
    @staticmethod
    def async_get_options_flow(config_entry):
        return OptionsFlow(config_entry)

    async def async_step_user(self, user_input=None):
        self.device_config = {}  # type: ignore[assignment]
        self.profile_config = {}  # type: ignore[assignment]
        return self.async_show_menu(
            step_id="user",
            menu_options=["profile", "device"],
        )

    async def async_step_hub(self, user_input=None):
        """configure the MQTT discovery device key"""
        if user_input is not None:
            return self.async_create_entry(title="MQTT Hub", data=user_input)
        await self.async_set_unique_id(mlc.DOMAIN)
        self._abort_if_unique_id_configured()
        return self.async_show_form(
            step_id="hub",
            data_schema=vol.Schema(
                {
                    vol.Optional(mlc.CONF_KEY): str,
                }
            ),
        )

    async def async_step_device(self, user_input=None):
        """manual device configuration"""
        device_config = self.device_config
        with self.show_form_errorcontext():
            if user_input:
                self.merge_userinput(device_config, user_input, (mlc.CONF_KEY))
                try:
                    return await self._async_set_device_config(
                        *await self._async_http_discovery(
                            user_input[mlc.CONF_HOST], user_input.get(mlc.CONF_KEY)
                        )
                    )
                except MerossKeyError:
                    return await self.async_step_keyerror()
            else:
                if profile := next(iter(ApiProfile.active_profiles()), None):
                    device_config[mlc.CONF_KEY] = profile.key

        return self.async_show_form_with_errors(
            step_id="device",
            config_schema={
                vol.Required(
                    mlc.CONF_HOST,
                    description={DESCR: device_config.get(mlc.CONF_HOST)},
                ): str,
                vol.Optional(
                    mlc.CONF_KEY,
                    description={DESCR: device_config.get(mlc.CONF_KEY)},
                ): str,
            },
            description_placeholders=self.device_placeholders,
        )

    async def async_step_integration_discovery(
        self, discovery_info: mlc.DeviceConfigType | mlc.ProfileConfigType
    ):
        """
        this is actually the entry point for devices discovered through our MQTTConnection(s)
        or to trigger a cloud profile configuration when migrating older config entries
        """
        if mc.KEY_USERID_ in discovery_info:
            self.profile_config = discovery_info  # type: ignore
            return await self.async_step_profile()

        return await self._async_set_device_config(
            discovery_info, MerossDeviceDescriptor(discovery_info[mlc.CONF_PAYLOAD])
        )

    async def async_step_dhcp(self, discovery_info: DhcpServiceInfo):
        """Handle a flow initialized by DHCP discovery."""
        api = self.api
        api.log(api.DEBUG, "received dhcp discovery: %s", str(discovery_info))
        host = discovery_info.ip
        macaddress = discovery_info.macaddress.replace(":", "").lower()
        # check if the device is already registered
        try:
            entries = self.hass.config_entries
            for entry in entries.async_entries(mlc.DOMAIN):
                entry_data = entry.data
                entry_descriptor = MerossDeviceDescriptor(
                    entry_data.get(mlc.CONF_PAYLOAD)
                )
                if entry_descriptor.macAddress.replace(":", "").lower() != macaddress:
                    continue
                if entry_data.get(mlc.CONF_HOST) != host:
                    # before updating, check the host ip is 'really' valid
                    try:
                        _device_config, _descriptor = await self._async_http_discovery(
                            host, entry_data.get(mlc.CONF_KEY)
                        )
                        if (
                            _device_config[mlc.CONF_DEVICE_ID]
                            == entry_data[mlc.CONF_DEVICE_ID]
                        ):
                            data = dict(entry_data)
                            data.update(_device_config)
                            data[
                                mlc.CONF_TIMESTAMP
                            ] = time()  # force ConfigEntry update..
                            entries.async_update_entry(entry, data=data)
                            api.log(
                                api.INFO,
                                "DHCP updated (ip:%s mac:%s) for uuid:%s",
                                host,
                                discovery_info.macaddress,
                                api.obfuscated_device_id(entry_descriptor.uuid),
                            )
                        else:
                            api.log(
                                api.WARNING,
                                "received a DHCP update (ip:%s mac:%s) but the new uuid:%s doesn't match the configured one (uuid:%s)",
                                host,
                                discovery_info.macaddress,
                                api.obfuscated_device_id(_descriptor.uuid),
                                api.obfuscated_device_id(entry_descriptor.uuid),
                            )

                    except Exception as error:
                        api.log(
                            api.WARNING,
                            "DHCP update error %s trying to identify uuid:%s at (ip:%s mac:%s)",
                            str(error),
                            api.obfuscated_device_id(entry_descriptor.uuid),
                            host,
                            discovery_info.macaddress,
                        )

                return self.async_abort()
        except Exception as error:
            api.log(api.WARNING, "DHCP update internal error: %s", str(error))
        # we'll update the unique_id for the flow when we'll have the device_id
        # Here this is needed in case we cannot correctly identify the device
        # via our api and the dhcp integration keeps pushing us discoveries for
        # the same device
        # update 2022-12-19: adding mlc.DOMAIN prefix since macaddress alone might be set by other
        # integrations and that would conflict with our unique_id likely raising issues
        # on DHCP discovery not working in some configurations
        await self.async_set_unique_id(mlc.DOMAIN + macaddress, raise_on_progress=True)

        try:
            # try device identification so the user/UI has a good context to start with
            _device_config = _descriptor = None
            for profile in ApiProfile.active_profiles():
                try:
                    _device_config, _descriptor = await self._async_http_discovery(
                        host, profile.key
                    )
                    # deeply check the device is really bounded to the profile
                    # since the key might luckily be good even tho the profile not
                    if _descriptor.userId == profile.id:
                        break
                except Exception:
                    pass
                _device_config = _descriptor = None

            if (not _device_config) and (key := ApiProfile.api.key):
                try:
                    _device_config, _descriptor = await self._async_http_discovery(
                        host, key
                    )
                except Exception:
                    pass

            if _device_config:
                return await self._async_set_device_config(_device_config, _descriptor)  # type: ignore

        except Exception as exception:
            api.log(
                api.DEBUG,
                "%s(%s) identifying meross device (host:%s)",
                exception.__class__.__name__,
                str(exception),
                host,
            )
            if isinstance(exception, AbortFlow):
                # we might have 'correctly' identified an already configured entry
                return self.async_abort()
            # forgive and continue if we cant discover the device...let the user work it out

        self.device_config = {  # type: ignore
            mlc.CONF_HOST: host,
        }
        return await self.async_step_device()

    async def async_step_mqtt(self, discovery_info: MqttServiceInfo):
        """manage the MQTT discovery flow"""
        # this entry should only ever called once after startup
        # when HA thinks we're interested in discovery.
        # If our MerossApi is already running it will manage the discovery itself
        # so this flow is only useful when MerossLan has no configuration yet
        # and we leverage the default mqtt discovery to setup our manager
        mqtt_connection = self.api.mqtt_connection
        if mqtt_connection.mqtt_is_subscribed:
            return self.async_abort()
        # try setup the mqtt subscription
        # this call might not register because of errors or because of an overlapping
        # request from 'async_setup_entry' (we're preventing overlapped calls to MQTT
        # subscription)
        if await mqtt_connection.async_mqtt_subscribe():
            # ok, now pass along the discovering mqtt message so our MerossApi state machine
            # gets to work on this
            await mqtt_connection.async_mqtt_message(discovery_info)
        # just in case, setup the MQTT Hub entry to enable the (default) device key configuration
        # if the entry hub is already configured this will disable the discovery
        # subscription (by returning 'already_configured') stopping any subsequent async_step_mqtt message:
        # our MerossApi should already be in place
        return await self.async_step_hub()

    async def async_step_finalize(self, user_input=None):
        return self.async_create_entry(
            title=self._title,
            data=self.device_config,
        )

    async def _async_set_device_config(
        self, device_config: mlc.DeviceConfigType, descriptor: MerossDeviceDescriptor
    ):
        self.device_config = device_config
        self._descriptor = descriptor
        device_id = descriptor.uuid
        if (
            ((profile_id := descriptor.userId) in ApiProfile.profiles)
            and (profile := ApiProfile.profiles.get(profile_id))
            and (device_info := profile.get_device_info(device_id))
        ):
            devname = device_info.get(mc.KEY_DEVNAME, device_id)
        else:
            devname = device_id
        self._title = f"{descriptor.type} - {devname}"
        self.context["title_placeholders"] = {"name": self._title}
        self.device_placeholders = {
            "device_type": descriptor.productnametype,
            "device_id": device_id,
        }
        if await self.async_set_unique_id(device_id):
            raise AbortFlow("already_configured")

        return self.async_show_form(
            step_id="finalize",
            data_schema=vol.Schema({}),
            description_placeholders=self.device_placeholders,
        )


class OptionsFlow(MerossFlowHandlerMixin, config_entries.OptionsFlow):
    """
    Manage device options configuration
    """

    config: mlc.HubConfigType | mlc.DeviceConfigType | mlc.ProfileConfigType

    __slots__ = (
        "config_entry",
        "config_entry_id",
        "config",
    )

    def __init__(self, config_entry: config_entries.ConfigEntry):
        self.config_entry: Final = config_entry
        self.config_entry_id: Final = config_entry.entry_id
        self.config = dict(self.config_entry.data)  # type: ignore

    async def async_step_init(self, user_input=None):
        unique_id = self.config_entry.unique_id
        if unique_id == mlc.DOMAIN:
            return await self.async_step_menu(["hub", "diagnostics"])

        unique_id = unique_id.split(".")  # type: ignore
        if unique_id[0] == "profile":
            self._profile_entry = self.config_entry
            self.profile_config = self.config  # type: ignore
            self.profile_placeholders = {
                "email": self.profile_config.get(mlc.CONF_EMAIL),
                "placeholder": json.dumps(
                    {
                        key: self.profile_config.get(key)
                        for key in (mc.KEY_USERID_, mlc.CONF_KEY)
                    },
                    indent=2,
                ),
            }
            return await self.async_step_menu(["profile", "diagnostics"])

        self.device_config = typing.cast(mlc.DeviceConfigType, self.config)
        if mlc.CONF_TRACE in self.device_config:
            self.device_config.pop(mlc.CONF_TRACE)  # totally removed in v5.0
        self._device_id = unique_id[0]
        assert self._device_id == self.device_config.get(mlc.CONF_DEVICE_ID)
        device = ApiProfile.devices[self._device_id]
        # if config not loaded the device is None
        self.device_descriptor = (
            device.descriptor
            if device
            else MerossDeviceDescriptor(self.device_config.get(mlc.CONF_PAYLOAD))
        )
        self.device_placeholders = {
            "device_type": self.device_descriptor.productnametype,
            "device_id": self._device_id,
        }
        return await self.async_step_menu(["device", "diagnostics", "bind", "unbind"])

    async def async_step_menu(self, user_input=[]):
        return self.async_show_menu(
            step_id="menu",
            menu_options=user_input,
        )

    async def async_step_hub(self, user_input=None):
        hub_config = self.config
        if user_input is not None:
            self.merge_userinput(hub_config, user_input, (mlc.CONF_KEY))
            return self.finish_options_flow(hub_config)

        config_schema = {
            vol.Optional(
                mlc.CONF_KEY,
                default="",  # type: ignore
                description={DESCR: hub_config.get(mlc.CONF_KEY)},
            ): str,
            vol.Required(
                mlc.CONF_ALLOW_MQTT_PUBLISH,
                description={DESCR: hub_config.get(mlc.CONF_ALLOW_MQTT_PUBLISH, True)},
            ): bool,
            vol.Required(
                mlc.CONF_CREATE_DIAGNOSTIC_ENTITIES,
                description={
                    DESCR: hub_config.get(mlc.CONF_CREATE_DIAGNOSTIC_ENTITIES, False)
                },
            ): bool,
        }
        self._setup_entitymanager_schema(config_schema, hub_config)
        return self.async_show_form(
            step_id="hub", data_schema=vol.Schema(config_schema)
        )

    async def async_step_device(self, user_input=None):
        """
        general (common) device configuration allowing key set and
        general parameters to be entered/modified
        """
        device = ApiProfile.devices[self._device_id]
        device_config = self.device_config

        with self.show_form_errorcontext():
            if user_input is not None:
                self.merge_userinput(
                    device_config, user_input, (mlc.CONF_KEY, mlc.CONF_HOST)
                )
                try:
                    inner_exception = None
                    device_config_update = None
                    descriptor_update = None
                    _host = user_input.get(mlc.CONF_HOST)
                    _key = user_input.get(mlc.CONF_KEY)
                    _conf_protocol = mlc.CONF_PROTOCOL_OPTIONS.get(
                        user_input.get(mlc.CONF_PROTOCOL), mlc.CONF_PROTOCOL_AUTO
                    )
                    if _conf_protocol is not mlc.CONF_PROTOCOL_HTTP:
                        try:
                            (
                                device_config_update,
                                descriptor_update,
                            ) = await self._async_mqtt_discovery(
                                self._device_id, _key, self.device_descriptor
                            )
                        except Exception as e:
                            inner_exception = e
                    if _conf_protocol is not mlc.CONF_PROTOCOL_MQTT:
                        if _host:
                            try:
                                (
                                    device_config_update,
                                    descriptor_update,
                                ) = await self._async_http_discovery(_host, _key)
                            except Exception as e:
                                inner_exception = e

                    if not device_config_update or not descriptor_update:
                        raise inner_exception or FlowError(FlowErrorKey.CANNOT_CONNECT)
                    if self._device_id != device_config_update[mlc.CONF_DEVICE_ID]:
                        raise FlowError(OptionsFlowErrorKey.DEVICE_ID_MISMATCH)
                    device_config[mlc.CONF_PAYLOAD] = device_config_update[
                        mlc.CONF_PAYLOAD
                    ]
                    if mlc.CONF_CLOUD_KEY in device_config:
                        # cloud_key functionality has been superseeded by
                        # meross cloud profiles and we could just remove it.
                        # Actually, we leave it in place as a way to 'force/trigger'
                        # the user to properly configure a meross cloud profile.
                        # In fact it is checked when loading the device config entry
                        # to see if a (profile) flow need to be started
                        if descriptor_update.userId in ApiProfile.profiles:
                            device_config.pop(mlc.CONF_CLOUD_KEY)
                    if device:
                        try:
                            device.entry_option_update(user_input)
                        except Exception:
                            pass  # forgive any error
                    # we're not following HA 'etiquette' and we're just updating the
                    # config_entry data with this dirty trick
                    hass = self.hass
                    hass.config_entries.async_update_entry(
                        self.config_entry, data=device_config
                    )
                    if (
                        self.config_entry.state
                        == config_entries.ConfigEntryState.SETUP_ERROR
                    ):
                        api = self.api
                        try:  # to fix the device registry in case it was corrupted by #341
                            device_registry = dr.async_get(hass)
                            device_identifiers = {(str(mlc.DOMAIN), self._device_id)}
                            device_entry = device_registry.async_get_device(
                                identifiers=device_identifiers
                            )
                            if device_entry and (
                                len(device_entry.connections) > 1
                                or len(device_entry.config_entries) > 1
                            ):
                                _area_id = device_entry.area_id
                                _name_by_user = device_entry.name_by_user
                                device_registry.async_remove_device(device_entry.id)
                                device_registry.async_get_or_create(
                                    config_entry_id=self.config_entry.entry_id,
                                    suggested_area=_area_id,
                                    name=descriptor_update.productname,
                                    model=descriptor_update.productmodel,
                                    hw_version=descriptor_update.hardwareVersion,
                                    sw_version=descriptor_update.firmwareVersion,
                                    manufacturer=mc.MANUFACTURER,
                                    connections={
                                        (
                                            dr.CONNECTION_NETWORK_MAC,
                                            descriptor_update.macAddress,
                                        )
                                    },
                                    identifiers=device_identifiers,
                                )
                                api.log(
                                    api.WARNING,
                                    "Device registry entry for %s (uuid:%s) was updated in order to fix it. The friendly name ('%s') has been lost and needs to be manually re-entered",
                                    descriptor_update.productmodel,
                                    api.obfuscated_device_id(self._device_id),
                                    _name_by_user,
                                )

                        except Exception as error:
                            api.log(
                                api.WARNING,
                                "error (%s) while trying to repair device registry for %s (uuid:%s)",
                                str(error),
                                descriptor_update.productmodel,
                                api.obfuscated_device_id(self._device_id),
                            )

                        await hass.config_entries.async_reload(
                            self.config_entry.entry_id
                        )
                    # return None in data so the async_update_entry is not called for the
                    # options to be updated. This will offend the type-checker tho and
                    # it appears as a very dirty trick to HA: beware!
                    return self.async_create_entry(data=None)  # type: ignore

                except MerossKeyError:
                    return await self.async_step_keyerror()

            else:
                _host = device_config.get(mlc.CONF_HOST)
                _key = device_config.get(mlc.CONF_KEY)

        self.device_placeholders["host"] = _host or "MQTT"
        config_schema = {
            vol.Optional(mlc.CONF_HOST, description={DESCR: _host}): str,
            vol.Optional(mlc.CONF_KEY, description={DESCR: _key}): str,
            vol.Required(
                mlc.CONF_PROTOCOL,
                default=mlc.CONF_PROTOCOL_AUTO,  # type: ignore
                description={DESCR: device_config.get(mlc.CONF_PROTOCOL)},
            ): vol.In(mlc.CONF_PROTOCOL_OPTIONS.keys()),
            vol.Required(
                mlc.CONF_POLLING_PERIOD,
                default=mlc.CONF_POLLING_PERIOD_DEFAULT,  # type: ignore
                description={DESCR: device_config.get(mlc.CONF_POLLING_PERIOD)},
            ): cv.positive_int,
        }
        # setup device specific config right before last option
        if device:
            try:
                device.entry_option_setup(config_schema)
            except Exception:
                pass  # forgive any error

        self._setup_entitymanager_schema(config_schema, device_config)
        return self.async_show_form_with_errors(
            step_id="device",
            config_schema=config_schema,
            description_placeholders=self.device_placeholders,
        )

    async def async_step_diagnostics(self, user_input=None):
        # when choosing to start a diagnostic from the OptionsFlow UI we'll
        # reload the entry so we trace also the full initialization process
        # for a more complete insight on the EntityManager context.
        # The info to trigger the trace_open on entry setup is carried through
        # the global ApiProfile.managers_transient_state
        config = self.config
        if user_input:
            config[mlc.CONF_LOGGING_LEVEL] = (
                reverse_lookup(
                    mlc.CONF_LOGGING_LEVEL_OPTIONS, user_input[mlc.CONF_LOGGING_LEVEL]
                )
                or logging.NOTSET
            )
            config[mlc.CONF_OBFUSCATE] = user_input[mlc.CONF_OBFUSCATE]
            config[mlc.CONF_TRACE_TIMEOUT] = user_input.get(mlc.CONF_TRACE_TIMEOUT)
            if user_input[mlc.CONF_TRACE]:
                # only reload and start tracing if the user wish so
                state = ApiProfile.managers_transient_state.setdefault(
                    self.config_entry_id, {}
                )
                state[mlc.CONF_TRACE] = user_input[mlc.CONF_TRACE]
                # taskerize the reload so the entry get updated first
                self.hass.async_create_task(
                    self.hass.config_entries.async_reload(self.config_entry_id)
                )
            return self.finish_options_flow(config)

        config_schema = {
            vol.Required(
                mlc.CONF_LOGGING_LEVEL,
                description={
                    DESCR: mlc.CONF_LOGGING_LEVEL_OPTIONS.get(
                        config.get(mlc.CONF_LOGGING_LEVEL, logging.NOTSET), "default"
                    )
                },
            ): selector(
                {
                    "select": {
                        "options": list(mlc.CONF_LOGGING_LEVEL_OPTIONS.values()),
                        "translation_key": mlc.CONF_LOGGING_LEVEL,
                        "mode": "dropdown",
                    }
                }
            ),
            vol.Required(
                mlc.CONF_OBFUSCATE,
                description={DESCR: config.get(mlc.CONF_OBFUSCATE, True)},
            ): bool,
            vol.Required(
                mlc.CONF_TRACE,
                default=False,  # type: ignore
            ): bool,
            vol.Optional(
                mlc.CONF_TRACE_TIMEOUT,
                default=mlc.CONF_TRACE_TIMEOUT_DEFAULT,  # type: ignore
                description={DESCR: config.get(mlc.CONF_TRACE_TIMEOUT)},
            ): cv.positive_int,
        }
        return self.async_show_form(
            step_id="diagnostics", data_schema=vol.Schema(config_schema)
        )

    async def async_step_bind(self, user_input=None):
        KEY_BROKER = "broker"
        KEY_CHECK = "check"
        KEY_KEY = mlc.CONF_KEY
        KEY_USERID = "userid"

        with self.show_form_errorcontext():
            if user_input:
                broker = user_input.get(KEY_BROKER)
                check = user_input.get(KEY_CHECK)
                key = user_input.get(KEY_KEY) or ""
                userid = user_input.get(KEY_USERID)

                if broker:
                    broker_address = HostAddress(broker, 8883)
                else:
                    mqtt_connection = self.api.mqtt_connection
                    if not mqtt_connection.mqtt_is_connected:
                        raise FlowError(OptionsFlowErrorKey.HABROKER_NOT_CONNECTED)
                    broker_address = mqtt_connection.broker
                    if broker_address.port == 1883:
                        broker_address.port = 8883
                # set back the value so the user has an hint in case of errors connecting
                broker = str(broker_address)

                device = ApiProfile.devices[self._device_id]
                if not (device and device.online):
                    raise FlowError(FlowErrorKey.CANNOT_CONNECT)

                mqttclient = MerossMQTTDeviceClient(
                    device.id,
                    key=key,
                    userid="" if userid is None else str(userid),
                )
                try:
                    await self.hass.async_add_executor_job(
                        mqttclient.connect, broker_address.host, broker_address.port
                    )
                finally:
                    mqttclient.disconnect()

                response = await device.async_bind(
                    broker_address, key=key, userid=userid
                )
                if (
                    response
                    and response[mc.KEY_HEADER][mc.KEY_METHOD] == mc.METHOD_SETACK
                ):
                    # binding succesful..update the key in case
                    device_config = self.device_config
                    device_config[mlc.CONF_KEY] = key
                    return self.finish_options_flow(device_config)

                raise FlowError(FlowErrorKey.CANNOT_CONNECT)

            else:
                broker = None
                check = True
                key = self.device_config.get(mlc.CONF_KEY)
                userid = None

        config_schema = {
            vol.Optional(KEY_BROKER, description={DESCR: broker}): str,
            vol.Required(KEY_CHECK, description={DESCR: check}): bool,
            vol.Optional(KEY_KEY, description={DESCR: key}): str,
            vol.Optional(KEY_USERID, description={DESCR: userid}): cv.positive_int,
        }
        return self.async_show_form_with_errors(
            step_id="bind", config_schema=config_schema
        )

    async def async_step_unbind(self, user_input=None):
        KEY_ACTION = "post_action"
        KEY_ACTION_DISABLE = "disable"
        KEY_ACTION_DELETE = "delete"

        with self.show_form_errorcontext():
            if user_input:
                device = ApiProfile.devices[self._device_id]
                if not (device and device.online):
                    raise FlowError(FlowErrorKey.CANNOT_CONNECT)

                device.unbind()
                action = user_input[KEY_ACTION]
                if action == KEY_ACTION_DISABLE:
                    self.hass.async_create_task(
                        self.hass.config_entries.async_set_disabled_by(
                            self.config_entry_id,
                            config_entries.ConfigEntryDisabler.USER,
                        )
                    )
                elif action == KEY_ACTION_DELETE:
                    self.hass.async_create_task(
                        self.hass.config_entries.async_remove(self.config_entry_id)
                    )
                return self.async_create_entry(data=None)  # type: ignore

        config_schema = {
            vol.Required(
                KEY_ACTION,
                default=KEY_ACTION_DISABLE,  # type: ignore
            ): selector(
                {
                    "select": {
                        "options": [KEY_ACTION_DISABLE, KEY_ACTION_DELETE],
                        "translation_key": "unbind_post_action",
                    }
                }
            )
        }
        return self.async_show_form_with_errors(
            step_id="unbind", config_schema=config_schema
        )

    def finish_options_flow(
        self, config: mlc.DeviceConfigType | mlc.ProfileConfigType | mlc.HubConfigType
    ):
        """Used in OptionsFlow to terminate and exit (with save)."""
        self.hass.config_entries.async_update_entry(self.config_entry, data=config)
        return self.async_create_entry(data=None)  # type: ignore<|MERGE_RESOLUTION|>--- conflicted
+++ resolved
@@ -22,7 +22,6 @@
     HostAddress,
     MerossDeviceDescriptor,
     MerossKeyError,
-    MerossProtocolError,
     const as mc,
     get_default_arguments,
 )
@@ -80,10 +79,6 @@
     VERSION = 1
     MINOR_VERSION = 1
 
-<<<<<<< HEAD
-=======
-    # this is set for an OptionsFlow
->>>>>>> 520f3d83
     _profile_entry: config_entries.ConfigEntry | None = None
     """
     This is set when processing a 'profile' OptionsFlow. It is needed
@@ -263,9 +258,6 @@
                             # this patch is the best I can think of
                             config_entries.ConfigEntry(
                                 version=self.VERSION,
-<<<<<<< HEAD
-                                minor_version=self.MINOR_VERSION,  # type: ignore (HA core 2024.1 will support this)
-=======
                                 minor_version=self.MINOR_VERSION,  # type: ignore
                                 domain=mlc.DOMAIN,
                                 title=profile_config[mc.KEY_EMAIL],
@@ -274,7 +266,6 @@
                                 unique_id=unique_id,
                             ) if hac.MAJOR_VERSION >= 2024 else config_entries.ConfigEntry(  # type: ignore
                                 version=self.VERSION,
->>>>>>> 520f3d83
                                 domain=mlc.DOMAIN,
                                 title=profile_config[mc.KEY_EMAIL],
                                 data=profile_config,
@@ -469,7 +460,6 @@
 
         raise exceptions[0]
 
-<<<<<<< HEAD
     def _setup_entitymanager_schema(
         self,
         config_schema: dict,
@@ -480,63 +470,11 @@
         available for all (or almost) the config flows (properties typically configuring
         the EntityManager base class).
         """
-=======
-        payload = None
-        for mqttconnection in mqttconnections:
-            response = await mqttconnection.async_mqtt_publish(
-                device_id,
-                *get_default_arguments(mc.NS_APPLIANCE_SYSTEM_ALL),
-                key,
-            )
-            if not isinstance(response, dict):
-                continue  # try next connection if any
-            payload = response[mc.KEY_PAYLOAD]
-            if mc.KEY_ERROR in payload:
-                if payload[mc.KEY_ERROR].get(mc.KEY_CODE) == mc.ERROR_INVALIDKEY:
-                    raise MerossKeyError(response)
-                else:
-                    raise MerossProtocolError(response, payload[mc.KEY_ERROR])
-            response = await mqttconnection.async_mqtt_publish(
-                device_id,
-                *get_default_arguments(mc.NS_APPLIANCE_SYSTEM_ABILITY),
-                key,
-            )
-            if not isinstance(response, dict):
-                payload = None
-                continue  # try next connection if any
-            payload.update(response[mc.KEY_PAYLOAD])
-            if mc.KEY_ERROR in payload:
-                if payload[mc.KEY_ERROR].get(mc.KEY_CODE) == mc.ERROR_INVALIDKEY:
-                    raise MerossKeyError(response)
-                else:
-                    raise MerossProtocolError(response, payload[mc.KEY_ERROR])
-            descriptor = MerossDeviceDescriptor(payload)
-            return (
-                {
-                    mlc.CONF_PAYLOAD: payload,
-                    mlc.CONF_KEY: key,
-                    mlc.CONF_DEVICE_ID: descriptor.uuid,
-                },
-                descriptor,
-            )
-
-        raise Exception(
-            "No MQTT response: either no available broker or invalid device id"
-        )
->>>>>>> 520f3d83
 
 
 class ConfigFlow(MerossFlowHandlerMixin, config_entries.ConfigFlow, domain=mlc.DOMAIN):
     """Handle a config flow for Meross IoT local LAN."""
 
-<<<<<<< HEAD
-=======
-    _MENU_USER = {
-        "step_id": "user",
-        "menu_options": ["profile", "device"],
-    }
-
->>>>>>> 520f3d83
     @staticmethod
     def async_get_options_flow(config_entry):
         return OptionsFlow(config_entry)
