--- conflicted
+++ resolved
@@ -232,35 +232,6 @@
             self._log_message("TX", json_dumps(response))
         return response
 
-<<<<<<< HEAD
-    def handle_connect(self, client: "mqtt.Client"):
-        with self.lock:
-            self.mqtt = client
-            self.update_epoch()
-            # kind of Bind message..we're just interested in validating
-            # the server code in meross_lan (it doesn't really check this
-            # payload)
-            message_bind_set = build_message(
-                mc.NS_APPLIANCE_CONTROL_BIND,
-                mc.METHOD_SET,
-                {
-                    "bind": {
-                        "bindTime": self.epoch,
-                        mc.KEY_HARDWARE: self.descriptor.hardware,
-                        mc.KEY_FIRMWARE: self.descriptor.firmware,
-                    }
-                },
-                self.key,
-                self.topic_response,
-            )
-            client.publish(self.topic_response, json_dumps(message_bind_set))
-
-    def handle_disconnect(self, client: "mqtt.Client"):
-        with self.lock:
-            self.mqtt = None
-
-=======
->>>>>>> 135f7577
     def _handle_message(self, header: MerossHeaderType, payload: MerossPayloadType):
         namespace = header[mc.KEY_NAMESPACE]
         method = header[mc.KEY_METHOD]
@@ -615,7 +586,7 @@
             self.mqtt_connected = None
             self.descriptor.online[mc.KEY_STATUS] = 0
 
-    def _mqttc_message(self, client: mqtt.Client, userdata, msg: mqtt.MQTTMessage):
+    def _mqttc_message(self, client: "mqtt.Client", userdata, msg: "mqtt.MQTTMessage"):
         request = MerossMessage.decode(msg.payload.decode("utf-8"))
         if response := self.handle(request):
             client.publish(request[mc.KEY_HEADER][mc.KEY_FROM], json_dumps(response))